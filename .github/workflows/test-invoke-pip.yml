name: Test invoke.py pip
on:
  push:
    branches:
      - 'main'
      - 'development'
  pull_request:
    branches:
      - 'main'
      - 'development'

concurrency:
<<<<<<< HEAD
  group: ${{ github.workflow }}-${{ github.ref }}
  cancel-in-progress: true
=======
   group: ${{ github.workflow }}-${{ github.head_ref || github.run_id }}
   cancel-in-progress: true
>>>>>>> 1d78e1af

jobs:
  matrix:
    strategy:
      matrix:
        stable-diffusion-model:
          - stable-diffusion-1.5
        requirements-file:
          - requirements-lin-cuda.txt
          - requirements-lin-amd.txt
          - requirements-mac-mps-cpu.txt
          - requirements-win-colab-cuda.txt
        python-version:
          # - '3.9'
          - '3.10'
        include:
          - requirements-file: requirements-lin-cuda.txt
            os: ubuntu-22.04
            curl-command: curl
            github-env: $GITHUB_ENV
          - requirements-file: requirements-lin-amd.txt
            os: ubuntu-22.04
            curl-command: curl
            github-env: $GITHUB_ENV
          - requirements-file: requirements-mac-mps-cpu.txt
            os: macOS-12
            curl-command: curl
            github-env: $GITHUB_ENV
          - requirements-file: requirements-win-colab-cuda.txt
            os: windows-2022
            curl-command: curl.exe
            github-env: $env:GITHUB_ENV
          - stable-diffusion-model: stable-diffusion-1.5
            stable-diffusion-model-url: https://huggingface.co/runwayml/stable-diffusion-v1-5/resolve/main/v1-5-pruned-emaonly.ckpt
            stable-diffusion-model-dl-path: models/ldm/stable-diffusion-v1
            stable-diffusion-model-dl-name: v1-5-pruned-emaonly.ckpt
    name: ${{ matrix.requirements-file }} on ${{ matrix.python-version }}
    runs-on: ${{ matrix.os }}
    steps:
      - name: Checkout sources
        id: checkout-sources
        uses: actions/checkout@v3

      - name: set INVOKEAI_ROOT Windows
        if: matrix.os == 'windows-2022'
        run: |
          echo "INVOKEAI_ROOT=${{ github.workspace }}\invokeai" >> ${{ matrix.github-env }}
          echo "INVOKEAI_OUTDIR=${{ github.workspace }}\invokeai\outputs" >> ${{ matrix.github-env }}

      - name: set INVOKEAI_ROOT others
        if: matrix.os != 'windows-2022'
        run: |
          echo "INVOKEAI_ROOT=${{ github.workspace }}/invokeai" >> ${{ matrix.github-env }}
          echo "INVOKEAI_OUTDIR=${{ github.workspace }}/invokeai/outputs" >> ${{ matrix.github-env }}

      - name: create models.yaml from example
        run: |
          mkdir -p ${{ env.INVOKEAI_ROOT }}/configs
          cp configs/models.yaml.example ${{ env.INVOKEAI_ROOT }}/configs/models.yaml

      - name: set test prompt to main branch validation
        if: ${{ github.ref == 'refs/heads/main' }}
        run: echo "TEST_PROMPTS=tests/preflight_prompts.txt" >> ${{ matrix.github-env }}

      - name: set test prompt to development branch validation
        if: ${{ github.ref == 'refs/heads/development' }}
        run: echo "TEST_PROMPTS=tests/dev_prompts.txt" >> ${{ matrix.github-env }}

      - name: set test prompt to Pull Request validation
        if: ${{ github.ref != 'refs/heads/main' && github.ref != 'refs/heads/development' }}
        run: echo "TEST_PROMPTS=tests/validate_pr_prompt.txt" >> ${{ matrix.github-env }}

      - name: create requirements.txt
        run: cp 'environments-and-requirements/${{ matrix.requirements-file }}' '${{ matrix.requirements-file }}'

      - name: setup python
        uses: actions/setup-python@v4
        with:
          python-version: ${{ matrix.python-version }}
          # cache: 'pip'
          # cache-dependency-path: ${{ matrix.requirements-file }}

      # - name: install dependencies
      #   run: ${{ env.pythonLocation }}/bin/pip install --upgrade pip setuptools wheel

      - name: install requirements
        run: pip3 install -r '${{ matrix.requirements-file }}'

      - name: Use Cached Stable Diffusion Model
        id: cache-sd-model
        uses: actions/cache@v3
        env:
          cache-name: cache-${{ matrix.stable-diffusion-model }}
        with:
          path: ${{ env.INVOKEAI_ROOT }}/${{ matrix.stable-diffusion-model-dl-path }}
          key: ${{ env.cache-name }}

      - name: Download ${{ matrix.stable-diffusion-model }}
        id: download-stable-diffusion-model
        if: ${{ steps.cache-sd-model.outputs.cache-hit != 'true' }}
        run: |
          mkdir -p "${{ env.INVOKEAI_ROOT }}/${{ matrix.stable-diffusion-model-dl-path }}"
          ${{ matrix.curl-command }} -H "Authorization: Bearer ${{ secrets.HUGGINGFACE_TOKEN }}" -o "${{ env.INVOKEAI_ROOT }}/${{ matrix.stable-diffusion-model-dl-path }}/${{ matrix.stable-diffusion-model-dl-name }}" -L ${{ matrix.stable-diffusion-model-url }}

      - name: run configure_invokeai.py
        id: run-preload-models
        run: python3 scripts/configure_invokeai.py --no-interactive --yes

      - name: Run the tests
        id: run-tests
        if: matrix.os != 'windows-2022'
        run: python3 scripts/invoke.py --no-patchmatch --no-nsfw_checker --model ${{ matrix.stable-diffusion-model }} --from_file ${{ env.TEST_PROMPTS }} --root="${{ env.INVOKEAI_ROOT }}" --outdir="${{ env.INVOKEAI_OUTDIR }}"

      - name: Archive results
        id: archive-results
        if: matrix.os != 'windows-2022'
        uses: actions/upload-artifact@v3
        with:
          name: results_${{ matrix.requirements-file }}_${{ matrix.python-version }}
          path: ${{ env.INVOKEAI_ROOT }}/outputs<|MERGE_RESOLUTION|>--- conflicted
+++ resolved
@@ -10,13 +10,8 @@
       - 'development'
 
 concurrency:
-<<<<<<< HEAD
-  group: ${{ github.workflow }}-${{ github.ref }}
-  cancel-in-progress: true
-=======
    group: ${{ github.workflow }}-${{ github.head_ref || github.run_id }}
    cancel-in-progress: true
->>>>>>> 1d78e1af
 
 jobs:
   matrix:
