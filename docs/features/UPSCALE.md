<<<<<<< HEAD
# **GFPGAN and Real-ESRGAN Support**

The script also provides the ability to do face restoration and
upscaling with the help of GFPGAN and Real-ESRGAN respectively.

As of version 1.14, environment.yaml will install the Real-ESRGAN package into the
standard install location for python packages, and will put GFPGAN into a subdirectory of "src" 
in the stable-diffusion directory.
(The reason for this is that the standard GFPGAN distribution has a minor bug that adversely affects image
color.) Upscaling with Real-ESRGAN should "just work" without further intervention. Simply pass the --upscale (-U)
option on the dream> command line, or indicate the desired scale on the popup in the Web GUI.

For **GFPGAN** to work, there is one additional step needed. You will need to download and 
copy the GFPGAN [models file](https://github.com/TencentARC/GFPGAN/releases/download/v1.3.0/GFPGANv1.3.pth) 
into **src/gfpgan/experiments/pretrained_models**. On Mac and Linux systems, here's how you'd do it using
**wget**:
```bash
wget https://github.com/TencentARC/GFPGAN/releases/download/v1.3.0/GFPGANv1.3.pth -P src/gfpgan/experiments/pretrained_models/
```

Make sure that you're in the stable-diffusion directory when you do this.

Alternatively, if you have GFPGAN installed elsewhere, or if you are using
an earlier version of this package which asked you to install GFPGAN in a
sibling directory, you may use the `--gfpgan_dir` argument with `dream.py` to set a
custom path to your GFPGAN directory. _There are other GFPGAN related
boot arguments if you wish to customize further._

**Note: Internet connection needed:**
Users whose GPU machines are isolated from the Internet (e.g. on a
University cluster) should be aware that the first time you run
dream.py with GFPGAN and Real-ESRGAN turned on, it will try to
download model files from the Internet. To rectify this, you may run
`python3 scripts/preload_models.py` after you have installed GFPGAN
and all its dependencies.

**Usage**
=======
---
title: Upscale
---

## Intro

The script provides the ability to restore faces and upscale. You can apply
these operations at the time you generate the images, or at any time to a
previously-generated PNG file, using the
[!fix](#fixing-previously-generated-images) command.

## Face Fixing

The default face restoration module is GFPGAN. The default upscale is
Real-ESRGAN. For an alternative face restoration module, see [CodeFormer
Support] below.

As of version 1.14, environment.yaml will install the Real-ESRGAN package into
the standard install location for python packages, and will put GFPGAN into a
subdirectory of "src" in the InvokeAI directory. (The reason for this is
that the standard GFPGAN distribution has a minor bug that adversely affects
image color.) Upscaling with Real-ESRGAN should "just work" without further
intervention. Simply pass the --upscale (-U) option on the dream> command line,
or indicate the desired scale on the popup in the Web GUI.

For **GFPGAN** to work, there is one additional step needed. You will need to
download and copy the GFPGAN
[models file](https://github.com/TencentARC/GFPGAN/releases/download/v1.3.0/GFPGANv1.4.pth)
into **src/gfpgan/experiments/pretrained_models**. On Mac and Linux systems,
here's how you'd do it using **wget**:

```bash
> wget https://github.com/TencentARC/GFPGAN/releases/download/v1.3.0/GFPGANv1.4.pth src/gfpgan/experiments/pretrained_models/
```

Make sure that you're in the InvokeAI directory when you do this.

Alternatively, if you have GFPGAN installed elsewhere, or if you are using an
earlier version of this package which asked you to install GFPGAN in a sibling
directory, you may use the `--gfpgan_dir` argument with `dream.py` to set a
custom path to your GFPGAN directory. _There are other GFPGAN related boot
arguments if you wish to customize further._

!!! warning "Internet connection needed"

    Users whose GPU machines are isolated from the Internet (e.g.
    on a University cluster) should be aware that the first time you run dream.py with GFPGAN and
    Real-ESRGAN turned on, it will try to download model files from the Internet. To rectify this, you
    may run `python3 scripts/preload_models.py` after you have installed GFPGAN and all its
    dependencies.

## Usage
>>>>>>> 38a9f72e

You will now have access to two new prompt arguments.

### Upscaling

`-U : <upscaling_factor> <upscaling_strength>`

The upscaling prompt argument takes two values. The first value is a scaling
factor and should be set to either `2` or `4` only. This will either scale the
image 2x or 4x respectively using different models.

You can set the scaling stength between `0` and `1.0` to control intensity of
the of the scaling. This is handy because AI upscalers generally tend to smooth
out texture details. If you wish to retain some of those for natural looking
results, we recommend using values between `0.5 to 0.8`.

If you do not explicitly specify an upscaling_strength, it will default to 0.75.

### Face Restoration

`-G : <gfpgan_strength>`

This prompt argument controls the strength of the face restoration that is being
applied. Similar to upscaling, values between `0.5 to 0.8` are recommended.

You can use either one or both without any conflicts. In cases where you use
both, the image will be first upscaled and then the face restoration process
will be executed to ensure you get the highest quality facial features.

`--save_orig`

When you use either `-U` or `-G`, the final result you get is upscaled or face
modified. If you want to save the original Stable Diffusion generation, you can
use the `-save_orig` prompt argument to save the original unaffected version
too.

### Example Usage

```bash
dream> superman dancing with a panda bear -U 2 0.6 -G 0.4
```

This also works with img2img:

```bash
dream> a man wearing a pineapple hat -I path/to/your/file.png -U 2 0.5 -G 0.6
```

!!! note

    GFPGAN and Real-ESRGAN are both memory intensive. In order to avoid crashes and memory overloads
    during the Stable Diffusion process, these effects are applied after Stable Diffusion has completed
    its work.

    In single image generations, you will see the output right away but when you are using multiple
    iterations, the images will first be generated and then upscaled and face restored after that
    process is complete. While the image generation is taking place, you will still be able to preview
    the base images.

If you wish to stop during the image generation but want to upscale or face
restore a particular generated image, pass it again with the same prompt and
generated seed along with the `-U` and `-G` prompt arguments to perform those
actions.

## CodeFormer Support

This repo also allows you to perform face restoration using
[CodeFormer](https://github.com/sczhou/CodeFormer).

In order to setup CodeFormer to work, you need to download the models like with
GFPGAN. You can do this either by running `preload_models.py` or by manually
downloading the
[model file](https://github.com/sczhou/CodeFormer/releases/download/v0.1.0/codeformer.pth)
and saving it to `ldm/restoration/codeformer/weights` folder.

You can use `-ft` prompt argument to swap between CodeFormer and the default
GFPGAN. The above mentioned `-G` prompt argument will allow you to control the
strength of the restoration effect.

### Usage:

The following command will perform face restoration with CodeFormer instead of
the default gfpgan.

`<prompt> -G 0.8 -ft codeformer`

### Other Options:

- `-cf` - cf or CodeFormer Fidelity takes values between `0` and `1`. 0 produces
  high quality results but low accuracy and 1 produces lower quality results but
  higher accuacy to your original face.

The following command will perform face restoration with CodeFormer. CodeFormer
will output a result that is closely matching to the input face.

`<prompt> -G 1.0 -ft codeformer -cf 0.9`

The following command will perform face restoration with CodeFormer. CodeFormer
will output a result that is the best restoration possible. This may deviate
slightly from the original face. This is an excellent option to use in
situations when there is very little facial data to work with.

`<prompt> -G 1.0 -ft codeformer -cf 0.1`

## Fixing Previously-Generated Images

It is easy to apply face restoration and/or upscaling to any
previously-generated file. Just use the syntax
`!fix path/to/file.png <options>`. For example, to apply GFPGAN at strength 0.8
and upscale 2X for a file named `./outputs/img-samples/000044.2945021133.png`,
just run:

```
dream> !fix ./outputs/img-samples/000044.2945021133.png -G 0.8 -U 2
```

A new file named `000044.2945021133.fixed.png` will be created in the output
directory. Note that the `!fix` command does not replace the original file,
unlike the behavior at generate time.

### Disabling:

If, for some reason, you do not wish to load the GFPGAN and/or ESRGAN libraries,
you can disable them on the dream.py command line with the `--no_restore` and
`--no_upscale` options, respectively.<|MERGE_RESOLUTION|>--- conflicted
+++ resolved
@@ -1,42 +1,4 @@
-<<<<<<< HEAD
-# **GFPGAN and Real-ESRGAN Support**
 
-The script also provides the ability to do face restoration and
-upscaling with the help of GFPGAN and Real-ESRGAN respectively.
-
-As of version 1.14, environment.yaml will install the Real-ESRGAN package into the
-standard install location for python packages, and will put GFPGAN into a subdirectory of "src" 
-in the stable-diffusion directory.
-(The reason for this is that the standard GFPGAN distribution has a minor bug that adversely affects image
-color.) Upscaling with Real-ESRGAN should "just work" without further intervention. Simply pass the --upscale (-U)
-option on the dream> command line, or indicate the desired scale on the popup in the Web GUI.
-
-For **GFPGAN** to work, there is one additional step needed. You will need to download and 
-copy the GFPGAN [models file](https://github.com/TencentARC/GFPGAN/releases/download/v1.3.0/GFPGANv1.3.pth) 
-into **src/gfpgan/experiments/pretrained_models**. On Mac and Linux systems, here's how you'd do it using
-**wget**:
-```bash
-wget https://github.com/TencentARC/GFPGAN/releases/download/v1.3.0/GFPGANv1.3.pth -P src/gfpgan/experiments/pretrained_models/
-```
-
-Make sure that you're in the stable-diffusion directory when you do this.
-
-Alternatively, if you have GFPGAN installed elsewhere, or if you are using
-an earlier version of this package which asked you to install GFPGAN in a
-sibling directory, you may use the `--gfpgan_dir` argument with `dream.py` to set a
-custom path to your GFPGAN directory. _There are other GFPGAN related
-boot arguments if you wish to customize further._
-
-**Note: Internet connection needed:**
-Users whose GPU machines are isolated from the Internet (e.g. on a
-University cluster) should be aware that the first time you run
-dream.py with GFPGAN and Real-ESRGAN turned on, it will try to
-download model files from the Internet. To rectify this, you may run
-`python3 scripts/preload_models.py` after you have installed GFPGAN
-and all its dependencies.
-
-**Usage**
-=======
 ---
 title: Upscale
 ---
@@ -69,7 +31,7 @@
 here's how you'd do it using **wget**:
 
 ```bash
-> wget https://github.com/TencentARC/GFPGAN/releases/download/v1.3.0/GFPGANv1.4.pth src/gfpgan/experiments/pretrained_models/
+wget https://github.com/TencentARC/GFPGAN/releases/download/v1.3.0/GFPGANv1.4.pth src/gfpgan/experiments/pretrained_models/
 ```
 
 Make sure that you're in the InvokeAI directory when you do this.
@@ -89,7 +51,6 @@
     dependencies.
 
 ## Usage
->>>>>>> 38a9f72e
 
 You will now have access to two new prompt arguments.
 
