--- conflicted
+++ resolved
@@ -122,13 +122,7 @@
           && conda activate ldm
         ```
 
-<<<<<<< HEAD
     === "Intel x86_64"
-=======
-# install packages
-PIP_EXISTS_ACTION=w CONDA_SUBDIR=osx-arm64 conda env create -f environment-mac.yml
-conda activate ldm
->>>>>>> b1a3fd94
 
         ```bash
         PIP_EXISTS_ACTION=w CONDA_SUBDIR=osx-64 \
@@ -153,24 +147,15 @@
   --plms
 ```
 
-<<<<<<< HEAD
-1. half-precision requires autocast which is unfortunatelly incompatible
-
-!!! note
-
-    `#!bash export PIP_EXISTS_ACTION=w` is a precaution to fix a problem where
-
-    ```bash
-    conda env create \
-      -f environment-mac.yaml
-    ```
-=======
-Note, `export PIP_EXISTS_ACTION=w` is a precaution to fix `conda env
+## Notes
+
+1. half-precision requires autocast which is unfortunately incompatible with the
+   implementation of pytorch on the M1 architecture. On Macs, --full-precision will
+   default to True.
+
+2. `export PIP_EXISTS_ACTION=w` in the commands above, is a precaution to fix `conda env
 create -f environment-mac.yml` never finishing in some situations. So
 it isn't required but wont hurt.
->>>>>>> b1a3fd94
-
-    did never finish in some situations. So it isn't required but wont hurt.
 
 ---
 
@@ -211,34 +196,23 @@
   -n ldm
 ```
 
-<<<<<<< HEAD
-If it takes forever to run
-=======
-If `conda env create -f environment-mac.yml` takes forever run this.
->>>>>>> b1a3fd94
-
-```bash
-conda env create \
-  -f environment-mac.yaml
-```
-
-you could try to run:
-
-```bash
-git clean -f
-conda clean \
-  --yes \
-  --all
-```
+If it takes forever to run `conda env create -f environment-mac.yml` you could try to run:
+
+    ```bash
+    git clean -f
+    conda clean \
+      --yes \
+      --all
+    ```
 
 Or you could try to completley reset Anaconda:
 
-```bash
-conda update \
-  --force-reinstall \
-  -y \
-  -n base \
-  -c defaults conda
+    ```bash
+    conda update \
+      --force-reinstall \
+      -y \
+      -n base \
+     -c defaults conda
 ```
 
 ---
@@ -263,15 +237,9 @@
     ```bash
     conda deactivate
     conda env remove -n ldm
-<<<<<<< HEAD
-    PIP_EXISTS_ACTION=w CONDA_SUBDIR=osx-arm64 \
-      conda env create \
-      -f environment-mac.yaml
+    conda env create -f environment-mac.yml
     ```
-=======
-    conda env create -f environment-mac.yml
->>>>>>> b1a3fd94
-
+    
 4. If you have activated the ldm virtual environment and tried rebuilding it,
    maybe the problem could be that I have something installed that you don't and
    you'll just need to manually install it. Make sure you activate the virtual
@@ -415,14 +383,8 @@
     WARNING: this will be slower than running natively on MPS.
     ```
 
-<<<<<<< HEAD
 This fork already includes a fix for this in
-[environment-mac.yaml](https://github.com/invoke-ai/InvokeAI/blob/main/environment-mac.yaml).
-
----
-=======
-The lstein branch includes this fix in [environment-mac.yml](https://github.com/lstein/stable-diffusion/blob/main/environment-mac.yml).
->>>>>>> b1a3fd94
+[environment-mac.yaml](https://github.com/invoke-ai/InvokeAI/blob/main/environment-mac.yml).
 
 ### "Could not build wheels for tokenizers"
 
