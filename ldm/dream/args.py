"""Helper class for dealing with image generation arguments.

The Args class parses both the command line (shell) arguments, as well as the
command string passed at the dream> prompt. It serves as the definitive repository
of all the arguments used by Generate and their default values, and implements the
preliminary metadata standards discussed here:

https://github.com/lstein/stable-diffusion/issues/266

To use:
  opt = Args()

  # Read in the command line options:
  # this returns a namespace object like the underlying argparse library)
  # You do not have to use the return value, but you can check it against None
  # to detect illegal arguments on the command line.
  args = opt.parse_args()
  if not args:
     print('oops')
     sys.exit(-1)

  # read in a command passed to the dream> prompt:
  opts = opt.parse_cmd('do androids dream of electric sheep? -H256 -W1024 -n4')

  # The Args object acts like a namespace object
  print(opt.model)

You can set attributes in the usual way, use vars(), etc.:

  opt.model = 'something-else'
  do_something(**vars(a))

It is helpful in saving metadata:

  # To get a json representation of all the values, allowing
  # you to override any values dynamically
  j = opt.json(seed=42)

  # To get the prompt string with the switches, allowing you
  # to override any values dynamically
  j = opt.dream_prompt_str(seed=42)

If you want to access the namespace objects from the shell args or the
parsed command directly, you may use the values returned from the
original calls to parse_args() and parse_cmd(), or get them later
using the _arg_switches and _cmd_switches attributes. This can be
useful if both the args and the command contain the same attribute and
you wish to apply logic as to which one to use. For example:

  a = Args()
  args    = a.parse_args()
  opts    = a.parse_cmd(string)
  do_grid = args.grid or opts.grid

To add new attributes, edit the _create_arg_parser() and
_create_dream_cmd_parser() methods.

**Generating and retrieving sd-metadata**

To generate a dict representing RFC266 metadata:

  metadata = metadata_dumps(opt,<seeds,model_hash,postprocesser>)

This will generate an RFC266 dictionary that can then be turned into a JSON
and written to the PNG file. The optional seeds, weights, model_hash and
postprocesser arguments are not available to the opt object and so must be
provided externally. See how dream.py does it.

Note that this function was originally called format_metadata() and a wrapper
is provided that issues a deprecation notice.

To retrieve a (series of) opt objects corresponding to the metadata, do this:

 opt_list = metadata_loads(metadata)

The metadata should be pulled out of the PNG image. pngwriter has a method
retrieve_metadata that will do this, or you can do it in one swell foop
with metadata_from_png():

 opt_list = metadata_from_png('/path/to/image_file.png')
"""

import argparse
from argparse import Namespace, RawTextHelpFormatter
import shlex
import json
import hashlib
import os
import re
import copy
import base64
import functools
import ldm.dream.pngwriter
import sys
from ldm.dream.conditioning import split_weighted_subprompts

SAMPLER_CHOICES = [
    'ddim',
    'k_dpm_2_a',
    'k_dpm_2',
    'k_euler_a',
    'k_euler',
    'k_heun',
    'k_lms',
    'plms',
]

PRECISION_CHOICES = [
    'auto',
    'float32',
    'autocast',
    'float16',
]

# is there a way to pick this up during git commits?
APP_ID      = 'lstein/stable-diffusion'
APP_VERSION = 'v1.15'

class Args(object):
    def __init__(self,arg_parser=None,cmd_parser=None):
        '''
        Initialize new Args class. It takes two optional arguments, an argparse
        parser for switches given on the shell command line, and an argparse
        parser for switches given on the dream> CLI line. If one or both are
        missing, it creates appropriate parsers internally.
        '''
        self._arg_parser   = arg_parser or self._create_arg_parser()
        self._cmd_parser   = cmd_parser or self._create_dream_cmd_parser()
        self._arg_switches = self.parse_cmd('')   # fill in defaults
        self._cmd_switches = self.parse_cmd('')   # fill in defaults

    def parse_args(self):
        '''Parse the shell switches and store.'''
        try:
            self._arg_switches = self._arg_parser.parse_args()

            if self._arg_switches.laion400m:
                print('--laion400m flag has been deprecated. Please use --model laion400m instead.')
                sys.exit(-1)
            if self._arg_switches.weights:
                print('--weights argument has been deprecated. Please edit ./configs/models.yaml, and select the weights using --model instead.')
                sys.exit(-1)

            return self._arg_switches
        except:
            return None

    def parse_cmd(self,cmd_string):
        '''Parse a dream>-style command string '''
        command = cmd_string.replace("'", "\\'")
        try:
            elements = shlex.split(command)
        except ValueError:
            import sys, traceback
            print(traceback.format_exc(), file=sys.stderr)
            return
        switches = ['']
        switches_started = False

        for element in elements:
            if element[0] == '-' and not switches_started:
                switches_started = True
            if switches_started:
                switches.append(element)
            else:
                switches[0] += element
                switches[0] += ' '
        switches[0] = switches[0][: len(switches[0]) - 1]
        try:
            self._cmd_switches = self._cmd_parser.parse_args(switches)
            return self._cmd_switches
        except:
            return None

    def json(self,**kwargs):
        return json.dumps(self.to_dict(**kwargs))

    def to_dict(self,**kwargs):
        a = vars(self)
        a.update(kwargs)
        return a

    # Isn't there a more automated way of doing this?
    # Ideally we get the switch strings out of the argparse objects,
    # but I don't see a documented API for this.
    def dream_prompt_str(self,**kwargs):
        """Normalized dream_prompt."""
        a = vars(self)
        a.update(kwargs)
        switches = list()
        switches.append(f'"{a["prompt"]}"')
        switches.append(f'-s {a["steps"]}')
        switches.append(f'-S {a["seed"]}')
        switches.append(f'-W {a["width"]}')
        switches.append(f'-H {a["height"]}')
        switches.append(f'-C {a["cfg_scale"]}')
        if a['grid']:
            switches.append('--grid')
        if a['seamless']:
            switches.append('--seamless')

        # img2img generations have parameters relevant only to them and have special handling
        if a['init_img'] and len(a['init_img'])>0:
            switches.append(f'-I {a["init_img"]}')
            switches.append(f'-A {a["sampler_name"]}')
            if a['fit']:
                switches.append(f'--fit')
            if a['init_mask'] and len(a['init_mask'])>0:
                switches.append(f'-M {a["init_mask"]}')
            if a['init_color'] and len(a['init_color'])>0:
                switches.append(f'--init_color {a["init_color"]}')
            if a['strength'] and a['strength']>0:
                switches.append(f'-f {a["strength"]}')
        else:
            switches.append(f'-A {a["sampler_name"]}')

        # gfpgan-specific parameters
        if a['gfpgan_strength']:
            switches.append(f'-G {a["gfpgan_strength"]}')

        # esrgan-specific parameters
        if a['upscale']:
            switches.append(f'-U {" ".join([str(u) for u in a["upscale"]])}')

        # embiggen parameters
        if a['embiggen']:
            switches.append(f'--embiggen {" ".join([str(u) for u in a["embiggen"]])}')
        if a['embiggen_tiles']:
            switches.append(f'--embiggen_tiles {" ".join([str(u) for u in a["embiggen_tiles"]])}')

        # outpainting parameters
        if a['out_direction']:
            switches.append(f'-D {" ".join([str(u) for u in a["out_direction"]])}')
        # LS: slight semantic drift which needs addressing in the future:
        # 1. Variations come out of the stored metadata as a packed string with the keyword "variations"
        # 2. However, they come out of the CLI (and probably web) with the keyword "with_variations" and
        #    in broken-out form. Variation (1) should be changed to comply with (2)
        if a['with_variations']:
            formatted_variations = ','.join(f'{seed}:{weight}' for seed, weight in (a["with_variations"]))
            switches.append(f'-V {formatted_variations}')
        if 'variations' in a:
            switches.append(f'-V {a["variations"]}')
        return ' '.join(switches)

    def __getattribute__(self,name):
        '''
        Returns union of command-line arguments and dream_prompt arguments,
        with the latter superseding the former.
        '''
        cmd_switches = None
        arg_switches = None
        try:
            cmd_switches = object.__getattribute__(self,'_cmd_switches')
            arg_switches = object.__getattribute__(self,'_arg_switches')
        except AttributeError:
            pass

        if cmd_switches and arg_switches and name=='__dict__':
            return self._merge_dict(
                arg_switches.__dict__,
                cmd_switches.__dict__,
            )
        try:
            return object.__getattribute__(self,name)
        except AttributeError:
            pass

        if not hasattr(cmd_switches,name) and not hasattr(arg_switches,name):
            raise AttributeError
        
        value_arg,value_cmd = (None,None)
        try:
            value_cmd = getattr(cmd_switches,name)
        except AttributeError:
            pass
        try:
            value_arg = getattr(arg_switches,name)
        except AttributeError:
            pass

        # here is where we can pick and choose which to use
        # default behavior is to choose the dream_command value over
        # the arg value. For example, the --grid and --individual options are a little
        # funny because of their push/pull relationship. This is how to handle it.
        if name=='grid':
<<<<<<< HEAD
            return not cmd_switches.individual and (value_arg or value_cmd)  # arg supersedes cmd
=======
            if cmd_switches.individual:
                return False
            else:
                return value_cmd or value_arg
>>>>>>> c5a0fc8f
        return value_cmd if value_cmd is not None else value_arg

    def __setattr__(self,name,value):
        if name.startswith('_'):
            object.__setattr__(self,name,value)
        else:
            self._cmd_switches.__dict__[name] = value

    def _merge_dict(self,dict1,dict2):
        new_dict  = {}
        for k in set(list(dict1.keys())+list(dict2.keys())):
            value1 = dict1.get(k,None)
            value2 = dict2.get(k,None)
            new_dict[k] = value2 if value2 is not None else value1
        return new_dict

    def _create_arg_parser(self):
        '''
        This defines all the arguments used on the command line when you launch
        the CLI or web backend.
        '''
        parser = argparse.ArgumentParser(
            description=
            """
            Generate images using Stable Diffusion.
            Use --web to launch the web interface. 
            Use --from_file to load prompts from a file path or standard input ("-").
            Otherwise you will be dropped into an interactive command prompt (type -h for help.)
            Other command-line arguments are defaults that can usually be overridden
            prompt the command prompt.
            """,
        )
        model_group      = parser.add_argument_group('Model selection')
        file_group       = parser.add_argument_group('Input/output')
        web_server_group = parser.add_argument_group('Web server')
        render_group     = parser.add_argument_group('Rendering')
        postprocessing_group     = parser.add_argument_group('Postprocessing')
        deprecated_group = parser.add_argument_group('Deprecated options')

        deprecated_group.add_argument('--laion400m')
        deprecated_group.add_argument('--weights') # deprecated
        model_group.add_argument(
            '--conf',
            '-c',
            '-conf',
            dest='conf',
            default='./configs/models.yaml',
            help='Path to configuration file for alternate models.',
        )
        model_group.add_argument(
            '--model',
            default='stable-diffusion-1.4',
            help='Indicates which diffusion model to load. (currently "stable-diffusion-1.4" (default) or "laion400m")',
        )
        model_group.add_argument(
            '--sampler',
            '-A',
            '-m',
            dest='sampler_name',
            type=str,
            choices=SAMPLER_CHOICES,
            metavar='SAMPLER_NAME',
            help=f'Switch to a different sampler. Supported samplers: {", ".join(SAMPLER_CHOICES)}',
            default='k_lms',
        )
        model_group.add_argument(
            '-F',
            '--full_precision',
            dest='full_precision',
            action='store_true',
            help='Deprecated way to set --precision=float32',
        )
        model_group.add_argument(
            '--free_gpu_mem',
            dest='free_gpu_mem',
            action='store_true',
            help='Force free gpu memory before final decoding',
        )
        model_group.add_argument(
            '--precision',
            dest='precision',
            type=str,
            choices=PRECISION_CHOICES,
            metavar='PRECISION',
            help=f'Set model precision. Defaults to auto selected based on device. Options: {", ".join(PRECISION_CHOICES)}',
            default='auto',
        )
        file_group.add_argument(
            '--from_file',
            dest='infile',
            type=str,
            help='If specified, load prompts from this file',
        )
        file_group.add_argument(
            '--outdir',
            '-o',
            type=str,
            help='Directory to save generated images and a log of prompts and seeds. Default: outputs/img-samples',
            default='outputs/img-samples',
        )
        file_group.add_argument(
            '--prompt_as_dir',
            '-p',
            action='store_true',
            help='Place images in subdirectories named after the prompt.',
        )
        render_group.add_argument(
            '--grid',
            '-g',
            action='store_true',
            help='generate a grid'
        )
        render_group.add_argument(
            '--embedding_path',
            type=str,
            help='Path to a pre-trained embedding manager checkpoint - can only be set on command line',
        )
        # Restoration related args
        postprocessing_group.add_argument(
            '--no_restore',
            dest='restore',
            action='store_false',
            help='Disable face restoration with GFPGAN or codeformer',
        )
        postprocessing_group.add_argument(
            '--no_upscale',
            dest='esrgan',
            action='store_false',
            help='Disable upscaling with ESRGAN',
        )
        postprocessing_group.add_argument(
            '--esrgan_bg_tile',
            type=int,
            default=400,
            help='Tile size for background sampler, 0 for no tile during testing. Default: 400.',
        )
        postprocessing_group.add_argument(
            '--gfpgan_model_path',
            type=str,
            default='experiments/pretrained_models/GFPGANv1.4.pth',
            help='Indicates the path to the GFPGAN model, relative to --gfpgan_dir.',
        )
        postprocessing_group.add_argument(
            '--gfpgan_dir',
            type=str,
            default='./src/gfpgan',
            help='Indicates the directory containing the GFPGAN code.',
        )
        web_server_group.add_argument(
            '--web',
            dest='web',
            action='store_true',
            help='Start in web server mode.',
        )
        web_server_group.add_argument(
            '--web_develop',
            dest='web_develop',
            action='store_true',
            help='Start in web server development mode.',
        )
        web_server_group.add_argument(
            "--web_verbose",
            action="store_true",
            help="Enables verbose logging",
        )
        web_server_group.add_argument(
            "--cors",
            nargs="*",
            type=str,
            help="Additional allowed origins, comma-separated",
        )
        web_server_group.add_argument(
            '--api',
            dest='api',
            action='store_true',
            help='Start in api mode.',
        )
        web_server_group.add_argument(
            '--host',
            type=str,
            default='127.0.0.1',
            help='Web server: Host or IP to listen on. Set to 0.0.0.0 to accept traffic from other devices on your network.'
        )
        web_server_group.add_argument(
            '--port',
            type=int,
            default='9090',
            help='Web server: Port to listen on'
        )
        web_server_group.add_argument(
            '--gui',
            dest='gui',
            action='store_true',
            help='Start InvokeAI GUI',
        )
        return parser

    # This creates the parser that processes commands on the dream> command line
    def _create_dream_cmd_parser(self):
        parser = argparse.ArgumentParser(
            formatter_class=RawTextHelpFormatter,
            description=
            """
            *Image generation:*
                 dream> a fantastic alien landscape -W576 -H512 -s60 -n4

            *postprocessing*
                !fix applies upscaling/facefixing to a previously-generated image.
                dream> !fix 0000045.4829112.png -G1 -U4 -ft codeformer

            *History manipulation*
            !fetch retrieves the command used to generate an earlier image.
                dream> !fetch 0000015.8929913.png
                dream> a fantastic alien landscape -W 576 -H 512 -s 60 -A plms -C 7.5

            !history lists all the commands issued during the current session.

            !NN retrieves the NNth command from the history
            """
        )
        render_group     = parser.add_argument_group('General rendering')
        img2img_group    = parser.add_argument_group('Image-to-image and inpainting')
        variation_group  = parser.add_argument_group('Creating and combining variations')
        postprocessing_group   = parser.add_argument_group('Post-processing')
        special_effects_group  = parser.add_argument_group('Special effects')
        render_group.add_argument('prompt')
        render_group.add_argument(
            '-s',
            '--steps',
            type=int,
            default=50,
            help='Number of steps'
        )
        render_group.add_argument(
            '-S',
            '--seed',
            type=int,
            default=None,
            help='Image seed; a +ve integer, or use -1 for the previous seed, -2 for the one before that, etc',
        )
        render_group.add_argument(
            '-n',
            '--iterations',
            type=int,
            default=1,
            help='Number of samplings to perform (slower, but will provide seeds for individual images)',
        )
        render_group.add_argument(
            '-W',
            '--width',
            type=int,
            help='Image width, multiple of 64',
        )
        render_group.add_argument(
            '-H',
            '--height',
            type=int,
            help='Image height, multiple of 64',
        )
        render_group.add_argument(
            '-C',
            '--cfg_scale',
            default=7.5,
            type=float,
            help='Classifier free guidance (CFG) scale - higher numbers cause generator to "try" harder.',
        )
        render_group.add_argument(
            '--grid',
            '-g',
            action='store_true',
            help='generate a grid'
        )
        render_group.add_argument(
            '-i',
            '--individual',
            action='store_true',
            help='override command-line --grid setting and generate individual images'
        )
        render_group.add_argument(
            '-x',
            '--skip_normalize',
            action='store_true',
            help='Skip subprompt weight normalization',
        )
        render_group.add_argument(
            '-A',
            '-m',
            '--sampler',
            dest='sampler_name',
            type=str,
            choices=SAMPLER_CHOICES,
            metavar='SAMPLER_NAME',
            help=f'Switch to a different sampler. Supported samplers: {", ".join(SAMPLER_CHOICES)}',
        )
        render_group.add_argument(
            '-t',
            '--log_tokenization',
            action='store_true',
            help='shows how the prompt is split into tokens'
        )
        render_group.add_argument(
            '--outdir',
            '-o',
            type=str,
            help='Directory to save generated images and a log of prompts and seeds',
        )
        render_group.add_argument(
            '--hires_fix',
            action='store_true',
            dest='hires_fix',
            help='Create hires image using img2img to prevent duplicated objects'
        )
        img2img_group.add_argument(
            '-I',
            '--init_img',
            type=str,
            help='Path to input image for img2img mode (supersedes width and height)',
        )
        img2img_group.add_argument(
            '-M',
            '--init_mask',
            type=str,
            help='Path to input mask for inpainting mode (supersedes width and height)',
        )
        img2img_group.add_argument(
            '--init_color',
            type=str,
            help='Path to reference image for color correction (used for repeated img2img and inpainting)'
        )
        img2img_group.add_argument(
            '-T',
            '-fit',
            '--fit',
            action='store_true',
            help='If specified, will resize the input image to fit within the dimensions of width x height (512x512 default)',
        )
        img2img_group.add_argument(
            '-f',
            '--strength',
            type=float,
            help='Strength for noising/unnoising. 0.0 preserves image exactly, 1.0 replaces it completely',
            default=0.75,
        )
        img2img_group.add_argument(
            '-D',
            '--out_direction',
            nargs='+',
            type=str,
            metavar=('direction', 'pixels'),
            help='Direction to extend the given image (left|right|top|bottom). If a distance pixel value is not specified it defaults to half the image size'
        )
        postprocessing_group.add_argument(
            '-ft',
            '--facetool',
            type=str,
            default='gfpgan',
            help='Select the face restoration AI to use: gfpgan, codeformer',
        )
        postprocessing_group.add_argument(
            '-G',
            '--gfpgan_strength',
            type=float,
            help='The strength at which to apply the face restoration to the result.',
            default=0.0,
        )
        postprocessing_group.add_argument(
            '-cf',
            '--codeformer_fidelity',
            type=float,
            help='Used along with CodeFormer. Takes values between 0 and 1. 0 produces high quality but low accuracy. 1 produces high accuracy but low quality.',
            default=0.75
        )
        postprocessing_group.add_argument(
            '-U',
            '--upscale',
            nargs='+',
            type=float,
            help='Scale factor (1, 2, 3, 4, etc..) for upscaling final output followed by upscaling strength (0-1.0). If strength not specified, defaults to 0.75',
            default=None,
        )
        postprocessing_group.add_argument(
            '--save_original',
            '-save_orig',
            action='store_true',
            help='Save original. Use it when upscaling to save both versions.',
        )
        postprocessing_group.add_argument(
            '--embiggen',
            '-embiggen',
            nargs='+',
            type=float,
            help='Arbitrary upscaling using img2img. Provide scale factor (0.75), optionally followed by strength (0.75) and tile overlap proportion (0.25).',
            default=None,
        )
        postprocessing_group.add_argument(
            '--embiggen_tiles',
            '-embiggen_tiles',
            nargs='+',
            type=int,
            help='For embiggen, provide list of tiles to process and replace onto the image e.g. `1 3 5`.',
            default=None,
        )
        special_effects_group.add_argument(
            '--seamless',
            action='store_true',
            help='Change the model to seamless tiling (circular) mode',
        )
        variation_group.add_argument(
            '-v',
            '--variation_amount',
            default=0.0,
            type=float,
            help='If > 0, generates variations on the initial seed instead of random seeds per iteration. Must be between 0 and 1. Higher values will be more different.'
        )
        variation_group.add_argument(
            '-V',
            '--with_variations',
            default=None,
            type=str,
            help='list of variations to apply, in the format `seed:weight,seed:weight,...'
        )
        return parser

def format_metadata(**kwargs):
    print(f'format_metadata() is deprecated. Please use metadata_dumps()')
    return metadata_dumps(kwargs)

def metadata_dumps(opt,
                   seeds=[],
                   model_hash=None,
                   postprocessing=None):
    '''
    Given an Args object, returns a dict containing the keys and
    structure of the proposed stable diffusion metadata standard
    https://github.com/lstein/stable-diffusion/discussions/392
    This is intended to be turned into JSON and stored in the 
    "sd
    '''

    # top-level metadata minus `image` or `images`
    metadata = {
        'model'       : 'stable diffusion',
        'model_id'    : opt.model,
        'model_hash'  : model_hash,
        'app_id'      : APP_ID,
        'app_version' : APP_VERSION,
    }

    # add some RFC266 fields that are generated internally, and not as
    # user args
    image_dict = opt.to_dict(
        postprocessing=postprocessing
    )

    # 'postprocessing' is either null or an array of postprocessing metadatal
    if postprocessing:
        # TODO: This is just a hack until postprocessing pipeline work completed
        image_dict['postprocessing'] = []

        if image_dict['gfpgan_strength'] and image_dict['gfpgan_strength'] > 0:
            image_dict['postprocessing'].append('GFPGAN (not RFC compliant)')
        if image_dict['upscale'] and image_dict['upscale'][0] > 0:
            image_dict['postprocessing'].append('ESRGAN (not RFC compliant)')
    else:
        image_dict['postprocessing'] = None

    # remove any image keys not mentioned in RFC #266
    rfc266_img_fields = ['type','postprocessing','sampler','prompt','seed','variations','steps',
                         'cfg_scale','step_number','width','height','extra','strength']

    rfc_dict ={}

    for item in image_dict.items():
        key,value = item
        if key in rfc266_img_fields:
            rfc_dict[key] = value

    # semantic drift
    rfc_dict['sampler']  = image_dict.get('sampler_name',None)

    # display weighted subprompts (liable to change)
    if opt.prompt:
        subprompts = split_weighted_subprompts(opt.prompt)
        subprompts = [{'prompt':x[0],'weight':x[1]} for x in subprompts]
        rfc_dict['prompt'] = subprompts

    # 'variations' should always exist and be an array, empty or consisting of {'seed': seed, 'weight': weight} pairs
    rfc_dict['variations'] = [{'seed':x[0],'weight':x[1]} for x in opt.with_variations] if opt.with_variations else []

    if opt.init_img:
        rfc_dict['type']           = 'img2img'
        rfc_dict['strength_steps'] = rfc_dict.pop('strength')
        rfc_dict['orig_hash']      = calculate_init_img_hash(opt.init_img)
        rfc_dict['sampler']        = 'ddim'  # TODO: FIX ME WHEN IMG2IMG SUPPORTS ALL SAMPLERS
    else:
        rfc_dict['type']  = 'txt2img'
        rfc_dict.pop('strength')

    if len(seeds)==0 and opt.seed:
        seeds=[seed]

    if opt.grid:
        images = []
        for seed in seeds:
            rfc_dict['seed'] = seed
            images.append(copy.copy(rfc_dict))
        metadata['images'] = images
    else:
        # there should only ever be a single seed if we did not generate a grid
        assert len(seeds) == 1, 'Expected a single seed'
        rfc_dict['seed'] = seeds[0]
        metadata['image'] = rfc_dict

    return metadata

@functools.lru_cache(maxsize=50)
def metadata_from_png(png_file_path) -> Args:
    '''
    Given the path to a PNG file created by dream.py, retrieves
    an Args object containing the image metadata. Note that this
    returns a single Args object, not multiple.
    '''
    meta = ldm.dream.pngwriter.retrieve_metadata(png_file_path)
    if 'sd-metadata' in meta and len(meta['sd-metadata'])>0 :
        return metadata_loads(meta)[0]
    else:
        return legacy_metadata_load(meta,png_file_path)

def dream_cmd_from_png(png_file_path):
    opt = metadata_from_png(png_file_path)
    return opt.dream_prompt_str()

def metadata_loads(metadata) -> list:
    '''
    Takes the dictionary corresponding to RFC266 (https://github.com/lstein/stable-diffusion/issues/266)
    and returns a series of opt objects for each of the images described in the dictionary. Note that this
    returns a list, and not a single object. See metadata_from_png() for a more convenient function for
    files that contain a single image.
    '''
    results = []
    try:
        if 'grid' in metadata['sd-metadata']:
            images = metadata['sd-metadata']['images']
        else:
            images = [metadata['sd-metadata']['image']]
        for image in images:
            # repack the prompt and variations
            if 'prompt' in image:
                image['prompt']     = ','.join([':'.join([x['prompt'],   str(x['weight'])]) for x in image['prompt']])
            if 'variations' in image:
                image['variations'] = ','.join([':'.join([str(x['seed']),str(x['weight'])]) for x in image['variations']])
            # fix a bit of semantic drift here
            image['sampler_name']=image.pop('sampler')
            opt = Args()
            opt._cmd_switches = Namespace(**image)
            results.append(opt)
    except KeyError as e:
        import sys, traceback
        print('>> badly-formatted metadata',file=sys.stderr)
        print(traceback.format_exc(), file=sys.stderr)
    return results

# image can either be a file path on disk or a base64-encoded
# representation of the file's contents
def calculate_init_img_hash(image_string):
    prefix = 'data:image/png;base64,'
    hash   = None
    if image_string.startswith(prefix):
        imagebase64 = image_string[len(prefix):]
        imagedata   = base64.b64decode(imagebase64)
        with open('outputs/test.png','wb') as file:
            file.write(imagedata)
        sha = hashlib.sha256()
        sha.update(imagedata)
        hash = sha.hexdigest()
    else:
        hash = sha256(image_string)
    return hash

# Bah. This should be moved somewhere else...
def sha256(path):
    sha = hashlib.sha256()
    with open(path,'rb') as f:
        while True:
            data = f.read(65536)
            if not data:
                break
            sha.update(data)
    return sha.hexdigest()

def legacy_metadata_load(meta,pathname) -> Args:
    if 'Dream' in meta and len(meta['Dream']) > 0:
        dream_prompt = meta['Dream']
        opt = Args()
        opt.parse_cmd(dream_prompt)
        return opt
    else:               # if nothing else, we can get the seed
        match = re.search('\d+\.(\d+)',pathname)
        if match:
            seed = match.groups()[0]
            opt = Args()
            opt.seed = seed
            return opt
    return None
            <|MERGE_RESOLUTION|>--- conflicted
+++ resolved
@@ -283,14 +283,10 @@
         # the arg value. For example, the --grid and --individual options are a little
         # funny because of their push/pull relationship. This is how to handle it.
         if name=='grid':
-<<<<<<< HEAD
-            return not cmd_switches.individual and (value_arg or value_cmd)  # arg supersedes cmd
-=======
             if cmd_switches.individual:
                 return False
             else:
                 return value_cmd or value_arg
->>>>>>> c5a0fc8f
         return value_cmd if value_cmd is not None else value_arg
 
     def __setattr__(self,name,value):
