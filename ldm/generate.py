# Copyright (c) 2022 Lincoln D. Stein (https://github.com/lstein)

# Derived from source code carrying the following copyrights
# Copyright (c) 2022 Machine Vision and Learning Group, LMU Munich
# Copyright (c) 2022 Robin Rombach and Patrick Esser and contributors

import torch
import numpy as np
import random
import os
import time
import re
import sys
import traceback
import transformers
import io
import hashlib
import cv2
import skimage

from omegaconf import OmegaConf
from ldm.invoke.generator.base import downsampling
from PIL import Image, ImageOps
from torch import nn
from pytorch_lightning import seed_everything, logging

from ldm.util import instantiate_from_config
from ldm.models.diffusion.ddim import DDIMSampler
from ldm.models.diffusion.plms import PLMSSampler
from ldm.models.diffusion.ksampler import KSampler
from ldm.invoke.pngwriter import PngWriter
from ldm.invoke.args import metadata_from_png
from ldm.invoke.image_util import InitImageResizer
from ldm.invoke.devices import choose_torch_device, choose_precision
from ldm.invoke.conditioning import get_uc_and_c
from ldm.invoke.model_cache import ModelCache
from ldm.invoke.seamless import configure_model_padding
from ldm.invoke.txt2mask import Txt2Mask, SegmentedGrayscale
    
def fix_func(orig):
    if hasattr(torch.backends, 'mps') and torch.backends.mps.is_available():
        def new_func(*args, **kw):
            device = kw.get("device", "mps")
            kw["device"]="cpu"
            return orig(*args, **kw).to(device)
        return new_func
    return orig

torch.rand = fix_func(torch.rand)
torch.rand_like = fix_func(torch.rand_like)
torch.randn = fix_func(torch.randn)
torch.randn_like = fix_func(torch.randn_like)
torch.randint = fix_func(torch.randint)
torch.randint_like = fix_func(torch.randint_like)
torch.bernoulli = fix_func(torch.bernoulli)
torch.multinomial = fix_func(torch.multinomial)

# this is fallback model in case no default is defined
FALLBACK_MODEL_NAME='stable-diffusion-1.4'

"""Simplified text to image API for stable diffusion/latent diffusion

Example Usage:

from ldm.generate import Generate

# Create an object with default values
gr = Generate('stable-diffusion-1.4')

# do the slow model initialization
gr.load_model()

# Do the fast inference & image generation. Any options passed here
# override the default values assigned during class initialization
# Will call load_model() if the model was not previously loaded and so
# may be slow at first.
# The method returns a list of images. Each row of the list is a sub-list of [filename,seed]
results = gr.prompt2png(prompt     = "an astronaut riding a horse",
                         outdir     = "./outputs/samples",
                         iterations = 3)

for row in results:
    print(f'filename={row[0]}')
    print(f'seed    ={row[1]}')

# Same thing, but using an initial image.
results = gr.prompt2png(prompt   = "an astronaut riding a horse",
                         outdir   = "./outputs/,
                         iterations = 3,
                         init_img = "./sketches/horse+rider.png")

for row in results:
    print(f'filename={row[0]}')
    print(f'seed    ={row[1]}')

# Same thing, but we return a series of Image objects, which lets you manipulate them,
# combine them, and save them under arbitrary names

results = gr.prompt2image(prompt   = "an astronaut riding a horse"
                           outdir   = "./outputs/")
for row in results:
    im   = row[0]
    seed = row[1]
    im.save(f'./outputs/samples/an_astronaut_riding_a_horse-{seed}.png')
    im.thumbnail(100,100).save('./outputs/samples/astronaut_thumb.jpg')

Note that the old txt2img() and img2img() calls are deprecated but will
still work.

The full list of arguments to Generate() are:
gr = Generate(
          # these values are set once and shouldn't be changed
          conf:str          = path to configuration file ('configs/models.yaml')
          model:str         = symbolic name of the model in the configuration file
          precision:float   = float precision to be used
          safety_checker:bool = activate safety checker [False]

          # this value is sticky and maintained between generation calls
          sampler_name:str  = ['ddim', 'k_dpm_2_a', 'k_dpm_2', 'k_euler_a', 'k_euler', 'k_heun', 'k_lms', 'plms']  // k_lms

          # these are deprecated - use conf and model instead
          weights     = path to model weights ('models/ldm/stable-diffusion-v1/model.ckpt')
          config      = path to model configuraiton ('configs/stable-diffusion/v1-inference.yaml')
          )

"""


class Generate:
    """Generate class
    Stores default values for multiple configuration items
    """

    def __init__(
            self,
            model = None,
            conf = 'configs/models.yaml',
            embedding_path = None,
            sampler_name = 'k_lms',
            ddim_eta = 0.0,  # deterministic
            full_precision = False,
            precision = 'auto',
            gfpgan=None,
            codeformer=None,
            esrgan=None,
            free_gpu_mem=False,
            safety_checker:bool=False,
            # these are deprecated; if present they override values in the conf file
            weights = None,
            config = None,
    ):
        mconfig             = OmegaConf.load(conf)
        self.height         = None
        self.width          = None
        self.model_cache    = None
        self.iterations     = 1
        self.steps          = 50
        self.cfg_scale      = 7.5
        self.sampler_name   = sampler_name
        self.ddim_eta       = 0.0    # same seed always produces same image
        self.precision      = precision
        self.strength       = 0.75
        self.seamless       = False
        self.seamless_axes  = {'x','y'}
        self.hires_fix      = False
        self.embedding_path = embedding_path
        self.model          = None     # empty for now
        self.model_hash     = None
        self.sampler        = None
        self.device         = None
        self.session_peakmem = None
        self.generators     = {}
        self.base_generator = None
        self.seed           = None
        self.gfpgan = gfpgan
        self.codeformer = codeformer
        self.esrgan = esrgan
        self.free_gpu_mem = free_gpu_mem
        self.size_matters = True  # used to warn once about large image sizes and VRAM
        self.txt2mask = None
        self.safety_checker = None

        # Note that in previous versions, there was an option to pass the
        # device to Generate(). However the device was then ignored, so
        # it wasn't actually doing anything. This logic could be reinstated.
        device_type = choose_torch_device()
        print(f'>> Using device_type {device_type}')
        self.device = torch.device(device_type)
        if full_precision:
            if self.precision != 'auto':
              raise ValueError('Remove --full_precision / -F if using --precision')
            print('Please remove deprecated --full_precision / -F')
            print('If auto config does not work you can use --precision=float32')
            self.precision = 'float32'
        if self.precision == 'auto':
            self.precision = choose_precision(self.device)

        # model caching system for fast switching
        self.model_cache = ModelCache(mconfig,self.device,self.precision)
        self.model_name  = model or self.model_cache.default_model() or FALLBACK_MODEL_NAME

        # for VRAM usage statistics
        self.session_peakmem = torch.cuda.max_memory_allocated() if self._has_cuda else None
        transformers.logging.set_verbosity_error()

        # gets rid of annoying messages about random seed
        logging.getLogger('pytorch_lightning').setLevel(logging.ERROR)

        # load safety checker if requested
        if safety_checker:
            try:
                print('>> Initializing safety checker')
                from diffusers.pipelines.stable_diffusion.safety_checker import StableDiffusionSafetyChecker
                from transformers import AutoFeatureExtractor
                safety_model_id = "CompVis/stable-diffusion-safety-checker"
                self.safety_checker = StableDiffusionSafetyChecker.from_pretrained(safety_model_id, local_files_only=True)
                self.safety_feature_extractor = AutoFeatureExtractor.from_pretrained(safety_model_id, local_files_only=True)
            except Exception:
                print('** An error was encountered while installing the safety checker:')
                print(traceback.format_exc())
                
    def prompt2png(self, prompt, outdir, **kwargs):
        """
        Takes a prompt and an output directory, writes out the requested number
        of PNG files, and returns an array of [[filename,seed],[filename,seed]...]
        Optional named arguments are the same as those passed to Generate and prompt2image()
        """
        results   = self.prompt2image(prompt, **kwargs)
        pngwriter = PngWriter(outdir)
        prefix    = pngwriter.unique_prefix()
        outputs   = []
        for image, seed in results:
            name = f'{prefix}.{seed}.png'
            path = pngwriter.save_image_and_prompt_to_png(
                image, dream_prompt=f'{prompt} -S{seed}', name=name)
            outputs.append([path, seed])
        return outputs

    def txt2img(self, prompt, **kwargs):
        outdir = kwargs.pop('outdir', 'outputs/img-samples')
        return self.prompt2png(prompt, outdir, **kwargs)

    def img2img(self, prompt, **kwargs):
        outdir = kwargs.pop('outdir', 'outputs/img-samples')
        assert (
            'init_img' in kwargs
        ), 'call to img2img() must include the init_img argument'
        return self.prompt2png(prompt, outdir, **kwargs)

    def prompt2image(
            self,
            # these are common
            prompt,
            iterations       = None,
            steps            = None,
            seed             = None,
            cfg_scale        = None,
            ddim_eta         = None,
            skip_normalize   = False,
            image_callback   = None,
            step_callback    = None,
            width            = None,
            height           = None,
            sampler_name     = None,
            seamless         = False,
            seamless_axes    = {'x','y'},
            log_tokenization = False,
            with_variations  = None,
            variation_amount = 0.0,
            threshold        = 0.0,
            perlin           = 0.0,
            # these are specific to img2img and inpaint
            init_img         = None,
            init_mask        = None,
            text_mask        = None,
            fit              = False,
            strength         = None,
            init_color       = None,
            # these are specific to embiggen (which also relies on img2img args)
            embiggen       =    None,
            embiggen_tiles =    None,
            # these are specific to GFPGAN/ESRGAN
            facetool         = None,
            facetool_strength  = 0,
            codeformer_fidelity = None,
            save_original    = False,
            upscale          = None,
            # this is specific to inpainting and causes more extreme inpainting
            inpaint_replace  = 0.0,
            # This will help match inpainted areas to the original image more smoothly
            mask_blur_radius: int = 8,
            # Set this True to handle KeyboardInterrupt internally
            catch_interrupts = False,
            hires_fix        = False,
            use_mps_noise    = False,
            **args,
    ):   # eat up additional cruft
        """
        ldm.generate.prompt2image() is the common entry point for txt2img() and img2img()
        It takes the following arguments:
           prompt                          // prompt string (no default)
           iterations                      // iterations (1); image count=iterations
           steps                           // refinement steps per iteration
           seed                            // seed for random number generator
           width                           // width of image, in multiples of 64 (512)
           height                          // height of image, in multiples of 64 (512)
           cfg_scale                       // how strongly the prompt influences the image (7.5) (must be >1)
           seamless                        // whether the generated image should tile
           hires_fix                        // whether the Hires Fix should be applied during generation
           init_img                        // path to an initial image
           init_mask                       // path to a mask for the initial image
           text_mask                       // a text string that will be used to guide clipseg generation of the init_mask
           strength                        // strength for noising/unnoising init_img. 0.0 preserves image exactly, 1.0 replaces it completely
           facetool_strength               // strength for GFPGAN/CodeFormer. 0.0 preserves image exactly, 1.0 replaces it completely
           ddim_eta                        // image randomness (eta=0.0 means the same seed always produces the same image)
           step_callback                   // a function or method that will be called each step
           image_callback                  // a function or method that will be called each time an image is generated
           with_variations                 // a weighted list [(seed_1, weight_1), (seed_2, weight_2), ...] of variations which should be applied before doing any generation
           variation_amount                // optional 0-1 value to slerp from -S noise to random noise (allows variations on an image)
           threshold                       // optional value >=0 to add thresholding to latent values for k-diffusion samplers (0 disables)
           perlin                          // optional 0-1 value to add a percentage of perlin noise to the initial noise
           embiggen                        // scale factor relative to the size of the --init_img (-I), followed by ESRGAN upscaling strength (0-1.0), followed by minimum amount of overlap between tiles as a decimal ratio (0 - 1.0) or number of pixels
           embiggen_tiles                  // list of tiles by number in order to process and replace onto the image e.g. `0 2 4`

        To use the step callback, define a function that receives two arguments:
        - Image GPU data
        - The step number

        To use the image callback, define a function of method that receives two arguments, an Image object
        and the seed. You can then do whatever you like with the image, including converting it to
        different formats and manipulating it. For example:

            def process_image(image,seed):
                image.save(f{'images/seed.png'})

        The code used to save images to a directory can be found in ldm/invoke/pngwriter.py. 
        It contains code to create the requested output directory, select a unique informative
        name for each image, and write the prompt into the PNG metadata.
        """
        # TODO: convert this into a getattr() loop
        steps = steps or self.steps
        width = width or self.width
        height = height or self.height
        seamless = seamless or self.seamless
        seamless_axes = seamless_axes or self.seamless_axes
        hires_fix = hires_fix or self.hires_fix
        cfg_scale = cfg_scale or self.cfg_scale
        ddim_eta = ddim_eta or self.ddim_eta
        iterations = iterations or self.iterations
        strength = strength or self.strength
        self.seed = seed
        self.log_tokenization = log_tokenization
        self.step_callback    = step_callback
        with_variations = [] if with_variations is None else with_variations

        # will instantiate the model or return it from cache
        model = self.set_model(self.model_name)

        # self.width and self.height are set by set_model()
        # to the width and height of the image training set
        width = width or self.width
        height = height or self.height

        configure_model_padding(model, seamless, seamless_axes)

        assert cfg_scale > 1.0, 'CFG_Scale (-C) must be >1.0'
        assert threshold >= 0.0, '--threshold must be >=0.0'
        assert (
            0.0 < strength < 1.0
        ), 'img2img and inpaint strength can only work with 0.0 < strength < 1.0'
        assert (
            0.0 <= variation_amount <= 1.0
        ), '-v --variation_amount must be in [0.0, 1.0]'
        assert (
                0.0 <= perlin <= 1.0
        ), '--perlin must be in [0.0, 1.0]'
        assert (
            (embiggen == None and embiggen_tiles == None) or (
                (embiggen != None or embiggen_tiles != None) and init_img != None)
        ), 'Embiggen requires an init/input image to be specified'

        if len(with_variations) > 0 or variation_amount > 1.0:
            assert seed is not None,\
                'seed must be specified when using with_variations'
            if variation_amount == 0.0:
                assert iterations == 1,\
                    'when using --with_variations, multiple iterations are only possible when using --variation_amount'
            assert all(0 <= weight <= 1 for _, weight in with_variations),\
                f'variation weights must be in [0.0, 1.0]: got {[weight for _, weight in with_variations]}'

        width, height, _ = self._resolution_check(width, height, log=True)
        assert inpaint_replace >=0.0 and inpaint_replace <= 1.0,'inpaint_replace must be between 0.0 and 1.0'

        if sampler_name and (sampler_name != self.sampler_name):
            self.sampler_name = sampler_name
            self._set_sampler()

        tic = time.time()
        if self._has_cuda():
            torch.cuda.reset_peak_memory_stats()

        results = list()
        init_image = None
        mask_image = None

        try:
            uc, c = get_uc_and_c(
                prompt, model =self.model,
                skip_normalize=skip_normalize,
                log_tokens    =self.log_tokenization
            )

            init_image, mask_image = self._make_images(
                init_img,
                init_mask,
                width,
                height,
                fit=fit,
                text_mask=text_mask,
            )

            # TODO: Hacky selection of operation to perform. Needs to be refactored.
            if (init_image is not None) and (mask_image is not None):
                generator = self._make_inpaint()
            elif (embiggen != None or embiggen_tiles != None):
                generator = self._make_embiggen()
            elif init_image is not None:
                generator = self._make_img2img()
            elif hires_fix:
                generator = self._make_txt2img2img()
            else:
                generator = self._make_txt2img()

            generator.set_variation(
<<<<<<< HEAD
                self.seed, variation_amount, with_variations
            )

            checker = {
                'checker':self.safety_checker,
                'extractor':self.safety_feature_extractor
            } if self.safety_checker else None

=======
                self.seed, variation_amount, with_variations)
            generator.use_mps_noise = use_mps_noise
>>>>>>> 0b7ca6a3
            results = generator.generate(
                prompt,
                iterations=iterations,
                seed=self.seed,
                sampler=self.sampler,
                steps=steps,
                cfg_scale=cfg_scale,
                conditioning=(uc, c),
                ddim_eta=ddim_eta,
                image_callback=image_callback,  # called after the final image is generated
                step_callback=step_callback,    # called after each intermediate image is generated
                width=width,
                height=height,
                init_img=init_img,          # embiggen needs to manipulate from the unmodified init_img
                init_image=init_image,      # notice that init_image is different from init_img
                mask_image=mask_image,
                strength=strength,
                threshold=threshold,
                perlin=perlin,
                embiggen=embiggen,
                embiggen_tiles=embiggen_tiles,
                inpaint_replace=inpaint_replace,
                mask_blur_radius=mask_blur_radius,
                safety_checker=checker
            )

            if init_color:
                self.correct_colors(image_list           = results,
                                    reference_image_path = init_color,
                                    image_callback       = image_callback)

            if upscale is not None or facetool_strength > 0:
                self.upscale_and_reconstruct(results,
                                             upscale        = upscale,
                                             facetool       = facetool,
                                             strength       = facetool_strength,
                                             codeformer_fidelity = codeformer_fidelity,
                                             save_original  = save_original,
                                             image_callback = image_callback)

        except RuntimeError as e:
            print(traceback.format_exc(), file=sys.stderr)
            print('>> Could not generate image.')
        except KeyboardInterrupt:
            if catch_interrupts:
                print('**Interrupted** Partial results will be returned.')
            else:
                raise KeyboardInterrupt

        toc = time.time()
        print('>> Usage stats:')
        print(
            f'>>   {len(results)} image(s) generated in', '%4.2fs' % (
                toc - tic)
        )
        if self._has_cuda():
            print(
                f'>>   Max VRAM used for this generation:',
                '%4.2fG.' % (torch.cuda.max_memory_allocated() / 1e9),
                'Current VRAM utilization:',
                '%4.2fG' % (torch.cuda.memory_allocated() / 1e9),
            )

            self.session_peakmem = max(
                self.session_peakmem, torch.cuda.max_memory_allocated()
            )
            print(
                f'>>   Max VRAM used since script start: ',
                '%4.2fG' % (self.session_peakmem / 1e9),
            )
        return results

    # this needs to be generalized to all sorts of postprocessors, which should be wrapped
    # in a nice harmonized call signature. For now we have a bunch of if/elses!
    def apply_postprocessor(
            self,
            image_path,
            tool                = 'gfpgan',  # one of 'upscale', 'gfpgan', 'codeformer', 'outpaint', or 'embiggen'
            facetool_strength   = 0.0,
            codeformer_fidelity = 0.75,
            upscale             = None,
            out_direction       = None,
            outcrop             = [],
            save_original       = True, # to get new name
            callback            = None,
            opt                 = None,
            ):
        # retrieve the seed from the image;
        seed   = None
        image_metadata = None
        prompt = None

        args   = metadata_from_png(image_path)
        seed   = args.seed
        prompt = args.prompt
        print(f'>> retrieved seed {seed} and prompt "{prompt}" from {image_path}')

        if not seed:
            print('* Could not recover seed for image. Replacing with 42. This will not affect image quality')
            seed = 42

        # try to reuse the same filename prefix as the original file.
        # we take everything up to the first period
        prefix = None
        m    = re.match('^([^.]+)\.',os.path.basename(image_path))
        if m:
            prefix = m.groups()[0]

        # face fixers and esrgan take an Image, but embiggen takes a path
        image = Image.open(image_path)

        # used by multiple postfixers
        uc, c = get_uc_and_c(
            prompt, model =self.model,
            skip_normalize=opt.skip_normalize,
            log_tokens    =opt.log_tokenization
        )

        if tool in ('gfpgan','codeformer','upscale'):
            if tool == 'gfpgan':
                facetool = 'gfpgan'
            elif tool == 'codeformer':
                facetool = 'codeformer'
            elif tool == 'upscale':
                facetool = 'gfpgan'   # but won't be run
                facetool_strength = 0
            return self.upscale_and_reconstruct(
                [[image,seed]],
                facetool = facetool,
                strength = facetool_strength,
                codeformer_fidelity = codeformer_fidelity,
                save_original = save_original,
                upscale = upscale,
                image_callback = callback,
                prefix = prefix,
            )

        elif tool == 'outcrop':
            from ldm.invoke.restoration.outcrop import Outcrop
            extend_instructions = {}
            for direction,pixels in _pairwise(opt.outcrop):
                try:
                    extend_instructions[direction]=int(pixels)
                except ValueError:
                    print(f'** invalid extension instruction. Use <directions> <pixels>..., as in "top 64 left 128 right 64 bottom 64"')
            if len(extend_instructions)>0:
                restorer = Outcrop(image,self,)
                return restorer.process (
                    extend_instructions,
                    opt            = opt,
                    orig_opt       = args,
                    image_callback = callback,
                    prefix = prefix,
                )

        elif tool == 'embiggen':
            # fetch the metadata from the image
            generator = self._make_embiggen()
            opt.strength  = 0.40
            print(f'>> Setting img2img strength to {opt.strength} for happy embiggening')
            # embiggen takes a image path (sigh)
            generator.generate(
                prompt,
                sampler     = self.sampler,
                steps       = opt.steps,
                cfg_scale   = opt.cfg_scale,
                ddim_eta    = self.ddim_eta,
                conditioning= (uc, c),
                init_img    = image_path,  # not the Image! (sigh)
                init_image  = image,       # embiggen wants both! (sigh)
                strength    = opt.strength,
                width       = opt.width,
                height      = opt.height,
                embiggen    = opt.embiggen,
                embiggen_tiles = opt.embiggen_tiles,
                image_callback = callback,
            )
        elif tool == 'outpaint':
            from ldm.invoke.restoration.outpaint import Outpaint
            restorer = Outpaint(image,self)
            return restorer.process(
                opt,
                args,
                image_callback = callback,
                prefix         = prefix
            )
                
        elif tool is None:
            print(f'* please provide at least one postprocessing option, such as -G or -U')
            return None
        else:
            print(f'* postprocessing tool {tool} is not yet supported')
            return None


    def _make_images(
            self,
            img,
            mask,
            width,
            height,
            fit=False,
            text_mask=None,
    ):
        init_image      = None
        init_mask       = None
        if not img:
            return None, None

        image = self._load_img(img)

        if image.width < self.width and image.height < self.height:
            print(f'>> WARNING: img2img and inpainting may produce unexpected results with initial images smaller than {self.width}x{self.height} in both dimensions')

        # if image has a transparent area and no mask was provided, then try to generate mask
        if self._has_transparency(image):
            self._transparency_check_and_warning(image, mask)
            init_mask = self._create_init_mask(image, width, height, fit=fit)
            
        if (image.width * image.height) > (self.width * self.height) and self.size_matters:
            print(">> This input is larger than your defaults. If you run out of memory, please use a smaller image.")
            self.size_matters = False

        init_image   = self._create_init_image(image,width,height,fit=fit)

        if mask:
            mask_image = self._load_img(mask)
            init_mask = self._create_init_mask(mask_image,width,height,fit=fit)

        elif text_mask:
            init_mask = self._txt2mask(image, text_mask, width, height, fit=fit)

        return init_image,init_mask

    def _make_base(self):
        if not self.generators.get('base'):
            from ldm.invoke.generator import Generator
            self.generators['base'] = Generator(self.model, self.precision)
        return self.generators['base']

    def _make_img2img(self):
        if not self.generators.get('img2img'):
            from ldm.invoke.generator.img2img import Img2Img
            self.generators['img2img'] = Img2Img(self.model, self.precision)
        return self.generators['img2img']

    def _make_embiggen(self):
        if not self.generators.get('embiggen'):
            from ldm.invoke.generator.embiggen import Embiggen
            self.generators['embiggen'] = Embiggen(self.model, self.precision)
        return self.generators['embiggen']

    def _make_txt2img(self):
        if not self.generators.get('txt2img'):
            from ldm.invoke.generator.txt2img import Txt2Img
            self.generators['txt2img'] = Txt2Img(self.model, self.precision)
            self.generators['txt2img'].free_gpu_mem = self.free_gpu_mem
        return self.generators['txt2img']

    def _make_txt2img2img(self):
        if not self.generators.get('txt2img2'):
            from ldm.invoke.generator.txt2img2img import Txt2Img2Img
            self.generators['txt2img2'] = Txt2Img2Img(self.model, self.precision)
            self.generators['txt2img2'].free_gpu_mem = self.free_gpu_mem
        return self.generators['txt2img2']

    def _make_inpaint(self):
        if not self.generators.get('inpaint'):
            from ldm.invoke.generator.inpaint import Inpaint
            self.generators['inpaint'] = Inpaint(self.model, self.precision)
        return self.generators['inpaint']

    def load_model(self):
        '''
        preload model identified in self.model_name
        '''
        self.set_model(self.model_name)

    def set_model(self,model_name):
        """ 
        Given the name of a model defined in models.yaml, will load and initialize it
        and return the model object. Previously-used models will be cached.
        """
        if self.model_name == model_name and self.model is not None:
            return self.model

        model_data = self.model_cache.get_model(model_name)
        if model_data is None or len(model_data) == 0:
            return None

        self.model = model_data['model']
        self.width = model_data['width']
        self.height= model_data['height']
        self.model_hash = model_data['hash']

        # uncache generators so they pick up new models
        self.generators = {}
        
        seed_everything(random.randrange(0, np.iinfo(np.uint32).max))
        if self.embedding_path is not None:
            self.model.embedding_manager.load(
                self.embedding_path, self.precision == 'float32' or self.precision == 'autocast'
            )

        self._set_sampler()
        self.model_name = model_name
        return self.model

    def correct_colors(self,
                       image_list,
                       reference_image_path,
                       image_callback = None):
        reference_image = Image.open(reference_image_path)
        correction_target = cv2.cvtColor(np.asarray(reference_image),
                                         cv2.COLOR_RGB2LAB)
        for r in image_list:
            image, seed = r
            image = cv2.cvtColor(np.asarray(image),
                                 cv2.COLOR_RGB2LAB)
            image = skimage.exposure.match_histograms(image,
                                                      correction_target,
                                                      channel_axis=2)
            image = Image.fromarray(
                cv2.cvtColor(image, cv2.COLOR_LAB2RGB).astype("uint8")
            )
            if image_callback is not None:
                image_callback(image, seed)
            else:
                r[0] = image

    def upscale_and_reconstruct(self,
                                image_list,
                                facetool      = 'gfpgan',
                                upscale       = None,
                                strength      =  0.0,
                                codeformer_fidelity = 0.75,
                                save_original = False,
                                image_callback = None,
                                prefix = None,
    ):
            
        for r in image_list:
            image, seed = r
            try:
                if strength > 0:
                    if self.gfpgan is not None or self.codeformer is not None:
                        if facetool == 'gfpgan':
                            if self.gfpgan is None:
                                print('>> GFPGAN not found. Face restoration is disabled.')
                            else:
                              image = self.gfpgan.process(image, strength, seed)                              
                        if facetool == 'codeformer':
                            if self.codeformer is None:
                                print('>> CodeFormer not found. Face restoration is disabled.')
                            else:
                                cf_device = 'cpu' if str(self.device) == 'mps' else self.device
                                image = self.codeformer.process(image=image, strength=strength, device=cf_device, seed=seed, fidelity=codeformer_fidelity)
                    else:
                        print(">> Face Restoration is disabled.")
                if upscale is not None:
                    if self.esrgan is not None:
                        if len(upscale) < 2:
                            upscale.append(0.75)
                        image = self.esrgan.process(
                            image, upscale[1], seed, int(upscale[0]))
                    else:
                        print(">> ESRGAN is disabled. Image not upscaled.")
            except Exception as e:
                print(
                    f'>> Error running RealESRGAN or GFPGAN. Your image was not upscaled.\n{e}'
                )

            if image_callback is not None:
                image_callback(image, seed, upscaled=True, use_prefix=prefix)
            else:
                r[0] = image

    def apply_textmask(self, image_path:str, prompt:str, callback, threshold:float=0.5):
        assert os.path.exists(image_path), '** "{image_path}" not found. Please enter the name of an existing image file to mask **'
        basename,_ = os.path.splitext(os.path.basename(image_path))
        if self.txt2mask is None:
            self.txt2mask  = Txt2Mask(device = self.device)
        segmented  = self.txt2mask.segment(image_path,prompt)
        trans = segmented.to_transparent()
        inverse = segmented.to_transparent(invert=True)
        mask = segmented.to_mask(threshold)

        path_filter = re.compile(r'[<>:"/\\|?*]')
        safe_prompt = path_filter.sub('_', prompt)[:50].rstrip(' .')

        callback(trans,f'{safe_prompt}.deselected',use_prefix=basename)
        callback(inverse,f'{safe_prompt}.selected',use_prefix=basename)
        callback(mask,f'{safe_prompt}.masked',use_prefix=basename)

    # to help WebGUI - front end to generator util function
    def sample_to_image(self, samples):
        return self._make_base().sample_to_image(samples)

    def _set_sampler(self):
        msg = f'>> Setting Sampler to {self.sampler_name}'
        if self.sampler_name == 'plms':
            self.sampler = PLMSSampler(self.model, device=self.device)
        elif self.sampler_name == 'ddim':
            self.sampler = DDIMSampler(self.model, device=self.device)
        elif self.sampler_name == 'k_dpm_2_a':
            self.sampler = KSampler(
                self.model, 'dpm_2_ancestral', device=self.device
            )
        elif self.sampler_name == 'k_dpm_2':
            self.sampler = KSampler(self.model, 'dpm_2', device=self.device)
        elif self.sampler_name == 'k_euler_a':
            self.sampler = KSampler(
                self.model, 'euler_ancestral', device=self.device
            )
        elif self.sampler_name == 'k_euler':
            self.sampler = KSampler(self.model, 'euler', device=self.device)
        elif self.sampler_name == 'k_heun':
            self.sampler = KSampler(self.model, 'heun', device=self.device)
        elif self.sampler_name == 'k_lms':
            self.sampler = KSampler(self.model, 'lms', device=self.device)
        else:
            msg = f'>> Unsupported Sampler: {self.sampler_name}, Defaulting to plms'
            self.sampler = PLMSSampler(self.model, device=self.device)

        print(msg)

    def _load_img(self, img)->Image:
        if isinstance(img, Image.Image):
            image = img
            print(
                f'>> using provided input image of size {image.width}x{image.height}'
            )
        elif isinstance(img, str):
            assert os.path.exists(img), f'>> {img}: File not found'

            image = Image.open(img)
            print(
                f'>> loaded input image of size {image.width}x{image.height} from {img}'
            )
        else:
            image = Image.open(img)
            print(
                f'>> loaded input image of size {image.width}x{image.height}'
            )
        image = ImageOps.exif_transpose(image)
        return image

    def _create_init_image(self, image, width, height, fit=True):
        image = image.convert('RGB')
        image = self._fit_image(image, (width, height)) if fit else self._squeeze_image(image)
        return image

    def _create_init_mask(self, image, width, height, fit=True):
        # convert into a black/white mask
        image = self._image_to_mask(image)
        image = image.convert('RGB')
        image = self._fit_image(image, (width, height)) if fit else self._squeeze_image(image)
        return image

    # The mask is expected to have the region to be inpainted
    # with alpha transparency. It converts it into a black/white
    # image with the transparent part black.
    def _image_to_mask(self, mask_image: Image.Image, invert=False) -> Image:
        # Obtain the mask from the transparency channel
        if mask_image.mode == 'L':
            mask = mask_image
        else:
            # Obtain the mask from the transparency channel
            mask = Image.new(mode="L", size=mask_image.size, color=255)
            mask.putdata(mask_image.getdata(band=3))
        if invert:
            mask = ImageOps.invert(mask)
        return mask

    def _txt2mask(self, image:Image, text_mask:list, width, height, fit=True) -> Image:
        prompt = text_mask[0]
        confidence_level = text_mask[1] if len(text_mask)>1 else 0.5
        if self.txt2mask is None:
            self.txt2mask = Txt2Mask(device = self.device)

        segmented = self.txt2mask.segment(image, prompt)
        mask = segmented.to_mask(float(confidence_level))
        mask = mask.convert('RGB')
        mask = self._fit_image(mask, (width, height)) if fit else self._squeeze_image(mask)
        return mask

    def _has_transparency(self, image):
        if image.info.get("transparency", None) is not None:
            return True
        if image.mode == "P":
            transparent = image.info.get("transparency", -1)
            for _, index in image.getcolors():
                if index == transparent:
                    return True
        elif image.mode == "RGBA":
            extrema = image.getextrema()
            if extrema[3][0] < 255:
                return True
        return False

    def _check_for_erasure(self, image):
        width, height = image.size
        pixdata = image.load()
        colored = 0
        for y in range(height):
            for x in range(width):
                if pixdata[x, y][3] == 0:
                    r, g, b, _ = pixdata[x, y]
                    if (r, g, b) != (0, 0, 0) and \
                       (r, g, b) != (255, 255, 255):
                        colored += 1
        return colored == 0

    def _transparency_check_and_warning(self,image, mask):
        if not mask:
            print(
                '>> Initial image has transparent areas. Will inpaint in these regions.')
            if self._check_for_erasure(image):
                print(
                    '>> WARNING: Colors underneath the transparent region seem to have been erased.\n',
                    '>>          Inpainting will be suboptimal. Please preserve the colors when making\n',
                    '>>          a transparency mask, or provide mask explicitly using --init_mask (-M).'
                )

    def _squeeze_image(self, image):
        x, y, resize_needed = self._resolution_check(image.width, image.height)
        if resize_needed:
            return InitImageResizer(image).resize(x, y)
        return image

    def _fit_image(self, image, max_dimensions):
        w, h = max_dimensions
        print(
            f'>> image will be resized to fit inside a box {w}x{h} in size.'
        )
        if image.width > image.height:
            h = None   # by setting h to none, we tell InitImageResizer to fit into the width and calculate height
        elif image.height > image.width:
            w = None   # ditto for w
        else:
            pass
        # note that InitImageResizer does the multiple of 64 truncation internally
        image = InitImageResizer(image).resize(w, h)
        print(
            f'>> after adjusting image dimensions to be multiples of 64, init image is {image.width}x{image.height}'
        )
        return image

    def _resolution_check(self, width, height, log=False):
        resize_needed = False
        w, h = map(
            lambda x: x - x % 64, (width, height)
        )  # resize to integer multiple of 64
        if h != height or w != width:
            if log:
                print(
                    f'>> Provided width and height must be multiples of 64. Auto-resizing to {w}x{h}'
                )
            height = h
            width = w
            resize_needed = True
        return width, height, resize_needed


    def _has_cuda(self):
        return self.device.type == 'cuda'

    def write_intermediate_images(self,modulus,path):
        counter = -1
        if not os.path.exists(path):
            os.makedirs(path)
        def callback(img):
            nonlocal counter
            counter += 1
            if counter % modulus != 0:
                return;
            image = self.sample_to_image(img)
            image.save(os.path.join(path,f'{counter:03}.png'),'PNG')
        return callback

def _pairwise(iterable):
    "s -> (s0, s1), (s2, s3), (s4, s5), ..."
    a = iter(iterable)
    return zip(a, a)<|MERGE_RESOLUTION|>--- conflicted
+++ resolved
@@ -432,19 +432,15 @@
                 generator = self._make_txt2img()
 
             generator.set_variation(
-<<<<<<< HEAD
                 self.seed, variation_amount, with_variations
             )
+            generator.use_mps_noise = use_mps_noise
 
             checker = {
                 'checker':self.safety_checker,
                 'extractor':self.safety_feature_extractor
             } if self.safety_checker else None
 
-=======
-                self.seed, variation_amount, with_variations)
-            generator.use_mps_noise = use_mps_noise
->>>>>>> 0b7ca6a3
             results = generator.generate(
                 prompt,
                 iterations=iterations,
