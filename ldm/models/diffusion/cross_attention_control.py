--- conflicted
+++ resolved
@@ -4,13 +4,8 @@
 
 import psutil
 import torch
-<<<<<<< HEAD
 import diffusers
 from torch import nn
-
-=======
-from torch import nn
->>>>>>> 786b8878
 
 # adapted from bloc97's CrossAttentionControl colab
 # https://github.com/bloc97/CrossAttentionControl
@@ -71,19 +66,11 @@
         self.clear_requests(cleanup=True)
 
     def register_cross_attention_modules(self, model):
-<<<<<<< HEAD
-        for name,module in get_attention_modules(model, CrossAttentionType.SELF):
-            if name in self.self_cross_attention_module_identifiers:
-                assert False, f"name {name} cannot appear more than once"
-            self.self_cross_attention_module_identifiers.append(name)
-        for name,module in get_attention_modules(model, CrossAttentionType.TOKENS):
-=======
         for name,module in get_cross_attention_modules(model, CrossAttentionType.SELF):
             if name in self.self_cross_attention_module_identifiers:
                 assert False, f"name {name} cannot appear more than once"
             self.self_cross_attention_module_identifiers.append(name)
         for name,module in get_cross_attention_modules(model, CrossAttentionType.TOKENS):
->>>>>>> 786b8878
             if name in self.tokens_cross_attention_module_identifiers:
                 assert False, f"name {name} cannot appear more than once"
             self.tokens_cross_attention_module_identifiers.append(name)
@@ -350,15 +337,8 @@
     inject_attention_function(model, context)
 
 
-<<<<<<< HEAD
-def get_attention_modules(model, which: CrossAttentionType):
-    # cross_attention_class: type = ldm.modules.attention.CrossAttention
+def get_cross_attention_modules(model, which: CrossAttentionType) -> list[tuple[str, InvokeAICrossAttentionMixin]]:
     cross_attention_class: type = InvokeAIDiffusersCrossAttention
-=======
-def get_cross_attention_modules(model, which: CrossAttentionType) -> list[tuple[str, InvokeAICrossAttentionMixin]]:
-    cross_attention_class: type = InvokeAICrossAttentionMixin
-    # cross_attention_class: type = InvokeAIDiffusersCrossAttention
->>>>>>> 786b8878
     which_attn = "attn1" if which is CrossAttentionType.SELF else "attn2"
     attention_module_tuples = [(name,module) for name, module in model.named_modules() if
                 isinstance(module, cross_attention_class) and which_attn in name]
@@ -366,11 +346,7 @@
     expected_count = 16
     if cross_attention_modules_in_model_count != expected_count:
         # non-fatal error but .swap() won't work.
-<<<<<<< HEAD
-        print(f"Error! CrossAttentionControl found an unexpected number of InvokeAICrossAttention modules in the model " +
-=======
         print(f"Error! CrossAttentionControl found an unexpected number of {cross_attention_class} modules in the model " +
->>>>>>> 786b8878
               f"(expected {expected_count}, found {cross_attention_modules_in_model_count}). Either monkey-patching failed " +
               f"or some assumption has changed about the structure of the model itself. Please fix the monkey-patching, " +
               f"and/or update the {expected_count} above to an appropriate number, and/or find and inform someone who knows " +
@@ -416,11 +392,7 @@
 
         return attention_slice
 
-<<<<<<< HEAD
-    cross_attention_modules = get_attention_modules(unet, CrossAttentionType.TOKENS) + get_attention_modules(unet, CrossAttentionType.SELF)
-=======
     cross_attention_modules = get_cross_attention_modules(unet, CrossAttentionType.TOKENS) + get_cross_attention_modules(unet, CrossAttentionType.SELF)
->>>>>>> 786b8878
     for identifier, module in cross_attention_modules:
         module.identifier = identifier
         try:
@@ -436,11 +408,7 @@
 
 
 def remove_attention_function(unet):
-<<<<<<< HEAD
-    cross_attention_modules = get_attention_modules(unet, CrossAttentionType.TOKENS) + get_attention_modules(unet, CrossAttentionType.SELF)
-=======
     cross_attention_modules = get_cross_attention_modules(unet, CrossAttentionType.TOKENS) + get_cross_attention_modules(unet, CrossAttentionType.SELF)
->>>>>>> 786b8878
     for identifier, module in cross_attention_modules:
         try:
             # clear wrangler callback
@@ -472,8 +440,6 @@
     mem_free_torch = mem_reserved - mem_active
     mem_free_total = mem_free_cuda + mem_free_torch
     return mem_free_total
-<<<<<<< HEAD
-
 
 
 class InvokeAICrossAttentionMixin:
@@ -610,6 +576,3 @@
 
         hidden_states = self.reshape_batch_dim_to_heads(damian_result)
         return hidden_states
-
-=======
->>>>>>> 786b8878
